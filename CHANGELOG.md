--- conflicted
+++ resolved
@@ -11,13 +11,9 @@
 - Changed `Transform` API: `z` renamed to `zoom`, `zoom` to `tileZoom`, `lonX` to `lngX`, `xLon` to `xLng`; `zoomAroundTo` now accepts `zoom` instead of `scale`;
   `x` and `y` return the center point instead of top/left; `lat`/`lng` is now `center` (LatLng); removed unused properties
 - Added `tileSize` option for tile sources.
-<<<<<<< HEAD
-- zoom levels fixed to match standard 256px tile maps. Each zoom level is 1 bigger than before.
-- Raster buckets now need to specify `type: 'raster'` in the stylesheet
-=======
 - `zoom` values now match standard 256px tile maps. Each zoom level's value increases by 1.
   Update all zoom level dependent styles by adding 1 to each zoom level.
->>>>>>> dca5e878
+- Raster buckets now need to specify `type: 'raster'` in the stylesheet
 
 ### 0.0.7
 
